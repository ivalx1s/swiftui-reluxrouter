import Relux
import SwiftUI

@available(iOS 17, macOS 14, watchOS 10, tvOS 17, macCatalyst 17, *)
extension Relux.Navigation {
    /// A router dedicated to managing modal pages with a configurable maximum stack size.
    @Observable @MainActor
    public final class ModalRouter<Page>: Relux.Navigation.RouterProtocol, Observable
    where Page: ModalCodableComponent {
        
        // MARK: - Configuration
        
        /// The maximum number of pages allowed in the stack at once
        public let maxDepth: Int
        
        /// Optional key for UserDefaults-based state restoration
        private let userDefaultsKey: String?
        
        // MARK: - Internal State
        
        /// The current modal pages, limited by maxPages.
        /// The current modal pages, limited by `maxDepth`.
        public var modalPage: [Page] = [] {
            didSet {
                // Whenever our modal page stack changes, we save to UserDefaults (if a key is set).
                if let key = userDefaultsKey {
                    saveModalStateToUserDefaults(forKey: key)
                }
            }
        }
        
        /// Stores the top page that was replaced when pushing beyond max pages.
        private var previouslyReplacedPage: Page? {
            didSet {
                // Persist whenever previouslyReplacedPage changes, too.
                if let key = userDefaultsKey {
                    saveModalStateToUserDefaults(forKey: key)
                }
            }
        }
        
        // MARK: - Subscript for SwiftUI Bindings
        
        /// A  subscript to bind a `Page?` by index in SwiftUI.
        ///
        /// If you dismiss via the Binding (i.e. with a gesture), it removes the page at that index and pages after it.
        public subscript(page index: Int) -> Binding<Page?> {
            Binding(
                get: { [weak self] in
                    self?.modalPage[safe: index]
                },
                set: { [weak self] _, _ in
                    self?.internalReduce(with: .removePages(fromIndex: index))
                }
            )
        }
        
        // MARK: - Initialization
        
        /// Creates a new instance of `ModalRouter` with configurable maximum stack size,
        /// and optional state restoration using `UserDefaults`.
        ///
        /// - Parameters:
        ///   - maxPages: The maximum number of simultaneously visible pages allowed in the stack.
        ///     Must be greater than 0. When this limit is exceeded, the top page is stored
        ///     and automatically restored when the exceeding page is removed.
        ///   - userDefaultsKey: An optional key in `UserDefaults` to use for persisting/restoring router state.
        ///     If omitted, state is not persisted.
        public init(maxPages: Int = 2, userDefaultsKey: String? = nil) {
            precondition(maxPages > 0, "In Relux.Navigation.ModalRouter maxPages must be greater than 0")
            self.maxDepth = maxPages
            self.userDefaultsKey = userDefaultsKey
            
            let pageTypeName = _typeName(Page.self, qualified: true)
            debugPrint("[Relux] [Navigation] [ModalRouter] ModalRouter   inited with page type: \(pageTypeName)")
            
            // Attempt to restore state from UserDefaults if a key is provided
            if let key = userDefaultsKey {
                debugPrint("[Relux] [Navigation] [ModalRouter] [\(pageTypeName)] Attempting to restore from UserDefaults key: \(key)")
                if restoreModalStateFromUserDefaults(forKey: key) {
                    debugPrint("[Relux] [Navigation] [ModalRouter] [\(pageTypeName)] Successfully restored modal state.")
                } else {
                    debugPrint("[Relux] [Navigation] [ModalRouter] [\(pageTypeName)] No saved state or failed decoding for key: \(key)")
                }
            }
        }
        
        deinit {
            let pageTypeName = _typeName(Page.self, qualified: true)
            debugPrint("[Relux] [Navigation] [ModalRouter] ModalRouter deinited with page type: \(pageTypeName)")
        }
<<<<<<< HEAD
        
        // MARK: - Relux.Navigation.RouterProtocol
        
        /// Restores (resets) the router to its initial state.
        /// Clears all modal pages and any remembered page.
=======

            // MARK: - Relux.Navigation.RouterProtocol

            /// Restores (resets) the router to its initial state.
            /// Clears all modal pages and any remembered page.
>>>>>>> 9db46d48
        public func cleanup() async {
            modalPage = []
            previouslyReplacedPage = nil
        }
<<<<<<< HEAD
        
        /// Processes incoming Relux actions if they match this router's action type.
        /// - Parameter action: The Relux action to process.
=======

            /// Processes incoming Relux actions if they match this router's action type.
            /// - Parameter action: The Relux action to process.
>>>>>>> 9db46d48
        public func reduce(with action: any Relux.Action) async {
            guard let modalAction = action as? Action else { return }
            internalReduce(with: modalAction)
        }
    }
}

// MARK: - Actions

@available(iOS 17, macOS 14, watchOS 10, tvOS 17, macCatalyst 17, *)
extension Relux.Navigation.ModalRouter {
    
    /// Actions that can manipulate the modal stack.
    public enum Action: Relux.Action {
        /// Pushes (appends) a new modal page. If already at max pages,
        /// we "swap out" the top one for the new page (and remember the old top).
        case pushModal(page: Page)
        
        /// Pops the top modal page (if any).
        case popModal
        
        /// Removes all modal pages starting from the provided index (inclusive).
        case removePages(fromIndex: Int)
        
        /// Dismisses *all* modal pages, but if there was a remembered page,
        /// we re-insert it after the dismissal.
        case dismissModal
    }
}
// MARK: - Internal Reduction

@available(iOS 17, macOS 14, watchOS 10, tvOS 17, macCatalyst 17, *)
extension Relux.Navigation.ModalRouter {
    
    // MARK: - Internal Reduction
    
    /// Internal method that applies the given action to the router's state.
    @MainActor
    func internalReduce(with action: Relux.Navigation.ModalRouter<Page>.Action) {
        switch action {
            
        case let .pushModal(newPage):
            // If we're at max pages, we "swap out" the top page
            if modalPage.count >= maxDepth {
                // Remember the top page
                previouslyReplacedPage = modalPage.removeLast()
                
                // Push the new page with animation delay
                Task {
                    await MainActor.run {
                        modalPage.append(newPage)
                    }
                }
            } else {
                // Normal push within limits
                modalPage.append(newPage)
            }
            
        case .popModal:
            _ = modalPage.popLast()
            
        case let .removePages(fromIndex):
            guard fromIndex >= 0, fromIndex < modalPage.count else { return }
            modalPage.removeSubrange(fromIndex...)
            
            // Restore previously remembered page if any
            if let previouslyReplacedPage {
                modalPage.append(previouslyReplacedPage)
                self.previouslyReplacedPage = nil
            }
            
            // Clear previouslyReplacedPage if we're removing everything
            if fromIndex == 0 {
                previouslyReplacedPage = nil
            }
            
        case .dismissModal:
            // Dismiss everything
            modalPage = []
            
            // If there's a remembered page, bring it back
            if let oldPage = previouslyReplacedPage {
                modalPage.append(oldPage)
                previouslyReplacedPage = nil
            }
        }
    }
    
    // MARK: - State Restoration
    
    /// An internal struct holding our full state: the current modal stack and any replaced page.
    /// If you don’t need to restore `previouslyReplacedPage`, you can omit it.
    private struct ModalRouterState: Codable {
        let modalStack: [Page]
        let replacedPage: Page?
    }
    
    /// Saves the modal router state to `UserDefaults` for the specified key.
    @discardableResult
    private func saveModalStateToUserDefaults(forKey key: String) -> Bool {
        let state = ModalRouterState(modalStack: modalPage, replacedPage: previouslyReplacedPage)
        do {
            let data = try JSONEncoder().encode(state)
            UserDefaults.standard.set(data, forKey: key)
            debugPrint("[Relux] [Navigation] [ModalRouter] Saved modal state to UserDefaults with key: \(key)")
            return true
        } catch {
            debugPrint("[Relux] [Navigation] [ModalRouter] Failed to encode modal state: \(error)")
            return false
        }
    }
    
    /// Restores the modal router state from `UserDefaults` for the specified key.
    ///
    /// - Returns: `true` if restoration was successful, `false` otherwise.
    @discardableResult
    private func restoreModalStateFromUserDefaults(forKey key: String) -> Bool {
        guard let data = UserDefaults.standard.data(forKey: key) else {
            debugPrint("[Relux] [Navigation] [ModalRouter] No data found in UserDefaults for key: \(key)")
            return false
        }
        do {
            let state = try JSONDecoder().decode(ModalRouterState.self, from: data)
            modalPage = state.modalStack
            previouslyReplacedPage = state.replacedPage
            debugPrint("[Relux] [Navigation] [ModalRouter] Restored modal state from UserDefaults with key: \(key). Stack size: \(modalPage.count)")
            return true
        } catch {
            debugPrint("[Relux] [Navigation] [ModalRouter] Failed to decode modal state: \(error)")
            return false
        }
    }
}<|MERGE_RESOLUTION|>--- conflicted
+++ resolved
@@ -89,32 +89,17 @@
             let pageTypeName = _typeName(Page.self, qualified: true)
             debugPrint("[Relux] [Navigation] [ModalRouter] ModalRouter deinited with page type: \(pageTypeName)")
         }
-<<<<<<< HEAD
-        
         // MARK: - Relux.Navigation.RouterProtocol
         
         /// Restores (resets) the router to its initial state.
         /// Clears all modal pages and any remembered page.
-=======
-
-            // MARK: - Relux.Navigation.RouterProtocol
-
-            /// Restores (resets) the router to its initial state.
-            /// Clears all modal pages and any remembered page.
->>>>>>> 9db46d48
         public func cleanup() async {
             modalPage = []
             previouslyReplacedPage = nil
         }
-<<<<<<< HEAD
         
         /// Processes incoming Relux actions if they match this router's action type.
         /// - Parameter action: The Relux action to process.
-=======
-
-            /// Processes incoming Relux actions if they match this router's action type.
-            /// - Parameter action: The Relux action to process.
->>>>>>> 9db46d48
         public func reduce(with action: any Relux.Action) async {
             guard let modalAction = action as? Action else { return }
             internalReduce(with: modalAction)
